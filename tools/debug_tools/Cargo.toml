[package]
name = "debug_tools"
version = "0.0.2"
authors = ["Lyla <wallamide@gmail.com>"]
edition = "2021"
description = "Debugging tools for Emergence"
publish = false
license = "MIT OR Apache-2.0"

[lib]
name = "debug_tools"

[dependencies]
bevy = "0.9"
<<<<<<< HEAD
# bevy_console = { git = "https://github.com/RichoDemus/bevy-console", rev = "fa09da33ee752facc8eb3b2ba93682005d179624" } # add back later if MPL code is removed from their codebase
=======
# TODO: see: https://github.com/Leafwing-Studios/Emergence/issues/140
# bevy_console = { git = "https://github.com/RichoDemus/bevy-console", rev = "fa09da33ee752facc8eb3b2ba93682005d179624" } # add bevy 0.9 revision
>>>>>>> 786bdd4d
#bevy_ecs_tilemap # may need to be added back but is unused and unplanned for use atm so it has been removed  
# bevy_egui = "0.18.0" # TODO add when we use bevy_egui for debug ui
# ALERT: using bevy-inspector-egui > 0.14 might cause issues with bevy_console
bevy-inspector-egui = "0.15"<|MERGE_RESOLUTION|>--- conflicted
+++ resolved
@@ -12,12 +12,8 @@
 
 [dependencies]
 bevy = "0.9"
-<<<<<<< HEAD
-# bevy_console = { git = "https://github.com/RichoDemus/bevy-console", rev = "fa09da33ee752facc8eb3b2ba93682005d179624" } # add back later if MPL code is removed from their codebase
-=======
 # TODO: see: https://github.com/Leafwing-Studios/Emergence/issues/140
 # bevy_console = { git = "https://github.com/RichoDemus/bevy-console", rev = "fa09da33ee752facc8eb3b2ba93682005d179624" } # add bevy 0.9 revision
->>>>>>> 786bdd4d
 #bevy_ecs_tilemap # may need to be added back but is unused and unplanned for use atm so it has been removed  
 # bevy_egui = "0.18.0" # TODO add when we use bevy_egui for debug ui
 # ALERT: using bevy-inspector-egui > 0.14 might cause issues with bevy_console
