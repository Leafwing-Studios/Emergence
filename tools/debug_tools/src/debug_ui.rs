//! Debugging user interface for development

use crate::*;

// Modified text_debug example from the Bevy UI examples (https://github.com/bevyengine/bevy/blob/main/examples/ui/text_debug.rs)
/// Tag for the changing fps text component.
#[derive(Component)]
pub struct FpsText;
/// Geneal tag for prototyping changing text ui elements
#[derive(Component)]
pub struct ChangingText;

/// Generate text elements on the screen
pub fn initialize_infotext(mut commands: Commands, asset_server: Res<AssetServer>) {
    let font = asset_server.load("fonts/FiraSans-Bold.ttf");
    // Create a text section in the top left corner to draw the fps readout
    commands.spawn((
        TextBundle::from_sections([TextSection::new(
            "",
            TextStyle {
                font,
                font_size: 30.0,
                color: Color::YELLOW_GREEN,
            },
        )])
        .with_style(Style {
            position_type: PositionType::Absolute,
            position: UiRect {
                top: Val::Px(15.0),
                left: Val::Px(160.0),
                ..default()
            },
            ..default()
        }),
        FpsText,
    ));
}

/// Change text being displayed on the screen.
pub fn change_infotext(
    time: Res<Time>,
    diagnostics: Res<Diagnostics>,
    mut fpstext_query: Query<&mut Text, With<FpsText>>,
    debug_info: Res<DebugInfo>,
) {
    for mut text in &mut fpstext_query {
        let mut fps = 0.0;
        if let Some(fps_diagnostic) = diagnostics.get(FrameTimeDiagnosticsPlugin::FPS) {
            if let Some(fps_smoothed) = fps_diagnostic.smoothed() {
                fps = fps_smoothed;
            }
        }

        let mut frame_time = time.delta_seconds_f64();
        if let Some(frame_time_diagnostic) = diagnostics.get(FrameTimeDiagnosticsPlugin::FRAME_TIME)
        {
            if let Some(frame_time_smoothed) = frame_time_diagnostic.smoothed() {
                frame_time = frame_time_smoothed;
            }
        }

<<<<<<< HEAD
        if debug_info.dev_mode {
            if debug_info.show_fps_info {
                text.sections[0].value = format!(" {fps:.1} fps, {frame_time:.3} ms/frame");
            } else if !debug_info.show_fps_info {
                text.sections[0].value = String::new();
            }
=======
        if bools.dev_mode {
            text.sections[0].value = if bools.show_fps_info {
                 format!(" {fps:.1} fps, {frame_time:.3} ms/frame")
            } else {
                String::new()
            };
>>>>>>> c483ee84
        }
    }
}<|MERGE_RESOLUTION|>--- conflicted
+++ resolved
@@ -59,21 +59,12 @@
             }
         }
 
-<<<<<<< HEAD
-        if debug_info.dev_mode {
-            if debug_info.show_fps_info {
-                text.sections[0].value = format!(" {fps:.1} fps, {frame_time:.3} ms/frame");
-            } else if !debug_info.show_fps_info {
-                text.sections[0].value = String::new();
-            }
-=======
         if bools.dev_mode {
             text.sections[0].value = if bools.show_fps_info {
-                 format!(" {fps:.1} fps, {frame_time:.3} ms/frame")
+                format!(" {fps:.1} fps, {frame_time:.3} ms/frame")
             } else {
                 String::new()
             };
->>>>>>> c483ee84
         }
     }
 }