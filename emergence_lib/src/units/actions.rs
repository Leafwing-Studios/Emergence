--- conflicted
+++ resolved
@@ -13,16 +13,11 @@
     organisms::energy::EnergyPool,
     signals::Signals,
     simulation::geometry::{Facing, MapGeometry, RotationDirection, TilePos},
-<<<<<<< HEAD
-    structures::crafting::{CraftingState, InputInventory, OutputInventory, WorkplaceQuery},
-=======
     structures::{
         commands::StructureCommandsExt,
         construction::DemolitionQuery,
         crafting::{CraftingState, InputInventory, OutputInventory, WorkplaceQuery},
     },
-    terrain::Terrain,
->>>>>>> 7a800989
 };
 
 use super::{
@@ -148,6 +143,7 @@
                     &signals,
                     rng,
                     &terrain_query,
+                    &terrain_manifest,
                     map_geometry,
                 ),
             }
@@ -611,7 +607,8 @@
         demolition_query: &DemolitionQuery,
         signals: &Signals,
         rng: &mut ThreadRng,
-        terrain_query: &Query<&Terrain>,
+        terrain_query: &Query<&Id<Terrain>>,
+        terrain_manifest: &TerrainManifest,
         map_geometry: &MapGeometry,
     ) -> CurrentAction {
         let ahead = unit_tile_pos.neighbor(facing.direction);
@@ -641,6 +638,7 @@
                     chosen_demo_site.1,
                     facing,
                     terrain_query,
+                    terrain_manifest,
                     map_geometry,
                 )
             } else if let Some(upstream) =
@@ -651,6 +649,7 @@
                     upstream,
                     facing,
                     terrain_query,
+                    terrain_manifest,
                     map_geometry,
                 )
             } else {
