--- conflicted
+++ resolved
@@ -18,16 +18,13 @@
 impl Plugin for ManifestPlugin {
     fn build(&self, app: &mut App) {
         app.add_plugin(RawManifestPlugin::<RawItemManifest>::new())
-<<<<<<< HEAD
-            .add_plugin(RawManifestPlugin::<RawRecipeManifest>::new());
-=======
+            .add_plugin(RawManifestPlugin::<RawRecipeManifest>::new())
             // This is needed to ensure that the manifest resources are actually created in time for AssetState::Ready
             .add_system(
                 apply_system_buffers
                     .after(DetectManifestCreationSet)
                     .in_schedule(OnExit(AssetState::Loading)),
             );
->>>>>>> f515c852
     }
 }
 
