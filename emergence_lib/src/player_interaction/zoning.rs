--- conflicted
+++ resolved
@@ -5,17 +5,10 @@
 use leafwing_input_manager::prelude::ActionState;
 
 use crate::{
-<<<<<<< HEAD
-    asset_management::manifest::{Id, StructureManifest, Terrain},
-    simulation::geometry::{MapGeometry, TilePos},
-    structures::commands::StructureCommandsExt,
-=======
-    asset_management::manifest::{Id, Structure, StructureManifest},
+    asset_management::manifest::{Id, Structure, StructureManifest, Terrain},
     signals::{Emitter, SignalStrength, SignalType},
     simulation::geometry::{MapGeometry, TilePos},
     structures::{commands::StructureCommandsExt, construction::MarkedForDemolition},
-    terrain::Terrain,
->>>>>>> 7a800989
 };
 
 use super::{
@@ -37,7 +30,7 @@
                 .after(InteractionSystem::SetClipboard),
         )
         .add_system(
-            manage_previews_from_zoning
+            generate_ghosts_from_zoning
                 .in_set(InteractionSystem::ManagePreviews)
                 .after(InteractionSystem::ApplyZoning),
         )
@@ -155,14 +148,8 @@
 }
 
 /// Spawn and despawn ghosts based on zoning.
-<<<<<<< HEAD
 fn generate_ghosts_from_zoning(
     mut terrain_query: Query<(&mut Zoning, &TilePos, &Id<Terrain>), Changed<Zoning>>,
-=======
-fn manage_previews_from_zoning(
-    // We cannot use change detection here, or tiles would not be kept clear when built upon after zoning is set
-    mut terrain_query: Query<(&mut Zoning, &TilePos, &Terrain)>,
->>>>>>> 7a800989
     structure_manifest: Res<StructureManifest>,
     mut commands: Commands,
     map_geometry: Res<MapGeometry>,
