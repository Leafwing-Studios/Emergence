--- conflicted
+++ resolved
@@ -1,11 +1,5 @@
-<<<<<<< HEAD
 use crate::config::{MAP_COORD_SYSTEM, MAP_SIZE, TERRAIN_GRID_SIZE, TERRAIN_TILE_SIZE};
 use crate::terrain::{generate_simple_random_terrain, TERRAIN_CHOICES};
-=======
-use crate::config::{
-    GRID_SIZE, MAP_CENTER, MAP_COORD_SYSTEM, MAP_RADIUS, TILEMAP_SIZE, TILE_PNG, TILE_SIZE,
-};
->>>>>>> 7d28048a
 use bevy::prelude::*;
 use bevy_ecs_tilemap::map::TilemapType;
 use bevy_ecs_tilemap::prelude::*;
@@ -38,9 +32,6 @@
 pub struct MainTilemap;
 
 fn spawn_tilemap(mut commands: Commands, asset_server: Res<AssetServer>) {
-    // let tile_size = TilemapTileSize { x: 42.0, y: 48.0 };
-    // let grid_size = TilemapGridSize { x: 42.0, y: 48.0 };
-<<<<<<< HEAD
     let tile_size = TERRAIN_TILE_SIZE;
     let grid_size = TERRAIN_GRID_SIZE;
     info!("Loading textures.");
@@ -56,46 +47,17 @@
 
     info!("Generating simple random terrain");
     generate_simple_random_terrain(&mut commands, TilemapId(tilemap_entity), &mut tile_storage);
-=======
-    let tile_size = TILE_SIZE;
-    let grid_size = GRID_SIZE;
-    info!("Loading texture");
-    let texture_handle = asset_server.load(TILE_PNG);
-
-    let tilemap_entity = commands.spawn().id();
-    let mut tilemap_storage = TileStorage::empty(TILEMAP_SIZE);
-
-    info!("Populating tilemap storage");
-    fill_tilemap_hexagon(
-        // The texture to fill the region with
-        TileTexture(0),
-        MAP_CENTER,
-        MAP_RADIUS,
-        MAP_COORD_SYSTEM,
-        TilemapId(tilemap_entity),
-        &mut commands,
-        &mut tilemap_storage,
-    );
->>>>>>> 7d28048a
 
     info!("Inserting TilemapBundle");
     commands
         .entity(tilemap_entity)
         .insert_bundle(TilemapBundle {
             grid_size,
-<<<<<<< HEAD
             size: MAP_SIZE,
             storage: tile_storage,
             texture,
             tile_size,
             transform: get_tilemap_center_transform(&MAP_SIZE, &grid_size, 0.0),
-=======
-            size: TILEMAP_SIZE,
-            storage: tilemap_storage,
-            texture: TilemapTexture(texture_handle),
-            tile_size,
-            transform: get_tilemap_center_transform(&TILEMAP_SIZE, &grid_size, 0.0),
->>>>>>> 7d28048a
             map_type: TilemapType::Hexagon(MAP_COORD_SYSTEM),
             ..Default::default()
         })
