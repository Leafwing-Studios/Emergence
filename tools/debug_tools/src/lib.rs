//! Debugging dev tools for Emergence.

use bevy::{
    asset::AssetServer,
    diagnostic::{Diagnostics, FrameTimeDiagnosticsPlugin},
    prelude::{
        default, Color, Commands, Component, Plugin, Query, Res, Resource, TextBundle, With,
    },
    text::{Text, TextSection, TextStyle},
    time::Time,
    ui::{PositionType, Style, UiRect, Val},
};

<<<<<<< HEAD
use bevy_inspector_egui::WorldInspectorPlugin;
// TODO: Add an MIT/Apache 2.0 compatible console implementation
// use console::;
=======
// TODO: see: https://github.com/Leafwing-Studios/Emergence/issues/140
// use bevy_console::*;

use bevy_inspector_egui::WorldInspectorPlugin;
// TODO: see: https://github.com/Leafwing-Studios/Emergence/issues/140
// use console::{print_to_log, PrintToLog};

// TODO: see: https://github.com/Leafwing-Studios/Emergence/issues/140
>>>>>>> 786bdd4d
// pub mod console;
pub mod debug_ui;

/// Creates a global resource that can be used to toggle actively displayed debug tools.
#[derive(Clone, Resource, Component, Copy, Debug, PartialEq, Eq)]
pub struct DebugInfo {
    /// Toggle global access to developer tools
    pub dev_mode: bool,
    // TODO: see: https://github.com/Leafwing-Studios/Emergence/issues/140
    // /// Toggle developer console
    // pub enable_console: bool,
    /// Toggle the debug tile labels
    pub show_tile_label: bool,
    /// Toggle render info
    pub show_fps_info: bool,
    /// Toggle displaying the egui inspector
    pub show_inspector: bool,
}

impl Default for DebugInfo {
    fn default() -> Self {
        Self {
            dev_mode: true,
            // TODO: see: https://github.com/Leafwing-Studios/Emergence/issues/140
            // enable_console: true,
            show_tile_label: true,
            show_fps_info: true,
            show_inspector: true,
        }
    }
}
/// Adds an instance of `bevy_console`, basic console commands, `bevy-inspector-egui`,
/// and basic performance information like fps and frame counting.
pub struct DebugToolsPlugin;

impl Plugin for DebugToolsPlugin {
    fn build(&self, app: &mut bevy::prelude::App) {
        app.add_plugin(WorldInspectorPlugin::new())
            .add_plugin(FrameTimeDiagnosticsPlugin);
<<<<<<< HEAD
        // TODO figure out console implementation
=======
        // TODO: see: https://github.com/Leafwing-Studios/Emergence/issues/140
>>>>>>> 786bdd4d
        // .add_plugin(ConsolePlugin)
        // .add_console_command::<PrintToLog, _>(print_to_log);
    }
}<|MERGE_RESOLUTION|>--- conflicted
+++ resolved
@@ -11,21 +11,13 @@
     ui::{PositionType, Style, UiRect, Val},
 };
 
-<<<<<<< HEAD
-use bevy_inspector_egui::WorldInspectorPlugin;
-// TODO: Add an MIT/Apache 2.0 compatible console implementation
-// use console::;
-=======
 // TODO: see: https://github.com/Leafwing-Studios/Emergence/issues/140
 // use bevy_console::*;
 
 use bevy_inspector_egui::WorldInspectorPlugin;
-// TODO: see: https://github.com/Leafwing-Studios/Emergence/issues/140
-// use console::{print_to_log, PrintToLog};
+use console::{print_to_log, PrintToLog};
 
-// TODO: see: https://github.com/Leafwing-Studios/Emergence/issues/140
->>>>>>> 786bdd4d
-// pub mod console;
+pub mod console;
 pub mod debug_ui;
 
 /// Creates a global resource that can be used to toggle actively displayed debug tools.
@@ -63,13 +55,8 @@
 impl Plugin for DebugToolsPlugin {
     fn build(&self, app: &mut bevy::prelude::App) {
         app.add_plugin(WorldInspectorPlugin::new())
-            .add_plugin(FrameTimeDiagnosticsPlugin);
-<<<<<<< HEAD
-        // TODO figure out console implementation
-=======
-        // TODO: see: https://github.com/Leafwing-Studios/Emergence/issues/140
->>>>>>> 786bdd4d
-        // .add_plugin(ConsolePlugin)
-        // .add_console_command::<PrintToLog, _>(print_to_log);
+            .add_plugin(FrameTimeDiagnosticsPlugin)
+            .add_plugin(ConsolePlugin)
+            .add_console_command::<PrintToLog, _>(print_to_log);
     }
 }