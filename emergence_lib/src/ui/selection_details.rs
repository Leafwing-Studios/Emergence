--- conflicted
+++ resolved
@@ -333,6 +333,9 @@
                                     input_inventory: q.1.clone(),
                                     output_inventory: q.2.clone(),
                                 }),
+                            walkable_neighbors: map_geometry
+                                .walkable_neighbors(terrain_query_item.voxel_pos.above())
+                                .collect(),
                         })
                     }
                     VoxelKind::Structure { .. } => {
@@ -354,7 +357,6 @@
                         oxygen_pool: query_item.oxygen_pool.clone(),
                     });
 
-<<<<<<< HEAD
                         SelectionDetails::Structure(StructureDetails {
                             entity: structure_query_item.entity,
                             voxel_pos: *structure_query_item.voxel_pos,
@@ -385,54 +387,6 @@
                         })
                     }
                 }
-=======
-            SelectionDetails::Structure(StructureDetails {
-                entity: structure_query_item.entity,
-                voxel_pos: *structure_query_item.voxel_pos,
-                structure_id: *structure_query_item.structure_id,
-                maybe_organism_details,
-                marked_for_removal: structure_query_item.marked_for_removal.is_some(),
-                emitter: structure_query_item.emitter.cloned(),
-                storage_inventory: structure_query_item.storage_inventory.cloned(),
-                input_inventory: structure_query_item.input_inventory.cloned(),
-                output_inventory: structure_query_item.output_inventory.cloned(),
-                crafting_state: structure_query_item.crafting_state.cloned(),
-                active_recipe: structure_query_item.active_recipe.cloned(),
-                workers_present: structure_query_item.workers_present.cloned(),
-                vegetative_reproduction: structure_query_item.vegetative_reproduction.cloned(),
-            })
-        }
-        CurrentSelection::Terrain(selected_tiles) => {
-            // FIXME: display info about multiple tiles correctly
-            if let Some(hex) = selected_tiles.selection().iter().next() {
-                let terrain_entity = map_geometry.get_terrain(*hex).unwrap();
-                let terrain_query_item = terrain_query.get(terrain_entity)?;
-
-                SelectionDetails::Terrain(TerrainDetails {
-                    entity: terrain_entity,
-                    terrain_id: *terrain_query_item.terrain_id,
-                    voxel_pos: *terrain_query_item.voxel_pos,
-                    height: terrain_query_item.voxel_pos.height(),
-                    depth_to_water_table: *terrain_query_item.water_depth,
-                    shade: terrain_query_item.shade.clone(),
-                    recieved_light: terrain_query_item.recieved_light.clone(),
-                    // We must display the signals at the position above the terrain, because
-                    // the terrain itself is opaque to signals.
-                    signals: signals.all_signals_at_position(terrain_query_item.voxel_pos.above()),
-                    zoning: terrain_query_item.zoning.clone(),
-                    maybe_terraforming_details: terrain_query_item.maybe_terraforming_details.map(
-                        |q| terrain_details::TerraformingDetails {
-                            terraforming_action: *q.0,
-                            input_inventory: q.1.clone(),
-                            output_inventory: q.2.clone(),
-                        },
-                    ),
-                    walkable_neighbors: map_geometry
-                        // The terrain voxel itself cannot be walked through!
-                        .walkable_neighbors(terrain_query_item.voxel_pos.above())
-                        .collect(),
-                })
->>>>>>> 62c01f4c
             } else {
                 SelectionDetails::None
             }
@@ -912,16 +866,12 @@
                 terrain_manifest,
                 unit_manifest,
             );
-<<<<<<< HEAD
-=======
-            let zoning = self.zoning.display(structure_manifest, terrain_manifest);
             let walkable_neighbors = self
                 .walkable_neighbors
                 .iter()
                 .map(|neighbor| format!("{}", neighbor))
                 .collect::<Vec<_>>()
                 .join("\n ");
->>>>>>> 62c01f4c
 
             let base_string = format!(
                 "Entity: {entity:?}
@@ -930,13 +880,8 @@
 Height: {height}
 Water Table: {depth_to_water_table}
 Shade: {shade}
-<<<<<<< HEAD
-Current Light: {recieved_light}"
-=======
 Current Light: {recieved_light}
-Zoning: {zoning}
 Walkable Neighbors: {walkable_neighbors}"
->>>>>>> 62c01f4c
             );
 
             if let Some(terraforming_details) = &self.maybe_terraforming_details {
