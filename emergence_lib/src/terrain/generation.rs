--- conflicted
+++ resolved
@@ -1,33 +1,17 @@
 //! Tools and strategies for procedural world generation.
-
-use crate::organisms::structures::{FungiBundle, PlantBundle};
 use crate::organisms::units::AntBundle;
-<<<<<<< HEAD
 use crate::terrain::TERRAIN_TILE_IMAP;
 use crate::terrain::{ImpassableTerrain, TerrainType};
-=======
-use crate::organisms::{OrganismTilemap, ORGANISM_TILE_IMAP, ORGANISM_TILE_SIZE};
-use crate::terrain::{ImpassableTerrain, TerrainTilemap, TerrainType};
-use crate::terrain::{TERRAIN_TILEMAP_Z, TERRAIN_TILE_IMAP, TERRAIN_TILE_SIZE};
->>>>>>> 3cdb43e3
 use crate::tiles::{GRID_SIZE, MAP_CENTER, MAP_COORD_SYSTEM, MAP_RADIUS, MAP_SIZE, MAP_TYPE};
 use bevy::prelude::*;
 use bevy_ecs_tilemap::helpers::hex_grid::axial::AxialPos;
 use bevy_ecs_tilemap::prelude::*;
 use rand::prelude::*;
 
+use crate::organisms::structures::{FungiBundle, PlantBundle};
 use crate::tiles::organisms::{OrganismTilemap, ORGANISM_TILE_IMAP};
 use crate::tiles::terrain::TerrainTilemap;
 use config::*;
-<<<<<<< HEAD
-=======
-/// Various constants used for configuring initialization of the organism tilemap.
-mod config {
-    /// The z-coordinate at which organisms are drawn.
-    ///
-    /// We want the organism tilemap to be layered on top of the terrain tile map.
-    pub const ORGANISM_TILEMAP_Z: f32 = 1.0;
->>>>>>> 3cdb43e3
 
 /// Various constants used for configuring initialization of the organism tilemap.
 mod config {
@@ -127,11 +111,7 @@
                 &config.map_size,
                 &GRID_SIZE,
                 &MAP_TYPE,
-<<<<<<< HEAD
                 TerrainTilemap::MAP_Z,
-=======
-                TERRAIN_TILEMAP_Z,
->>>>>>> 3cdb43e3
             ),
             ..Default::default()
         })
@@ -231,11 +211,7 @@
                 &config.map_size,
                 &GRID_SIZE,
                 &MAP_TYPE,
-<<<<<<< HEAD
                 OrganismTilemap::MAP_Z,
-=======
-                ORGANISM_TILEMAP_Z,
->>>>>>> 3cdb43e3
             ),
             ..Default::default()
         })
