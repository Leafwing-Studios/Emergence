--- conflicted
+++ resolved
@@ -1,13 +1,9 @@
 //! Plants are structures powered by photosynthesis.
 
-<<<<<<< HEAD
-use crate::{self as emergence_lib, organisms::life_cycles::LifeCycle};
-=======
 use crate::{
     self as emergence_lib,
     items::{ItemCount, ItemId},
 };
->>>>>>> 9b141c86
 use bevy::prelude::*;
 use bevy_ecs_tilemap::tiles::TilePos;
 use emergence_macros::IterableEnum;
