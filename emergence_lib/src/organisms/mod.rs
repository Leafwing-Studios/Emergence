--- conflicted
+++ resolved
@@ -2,22 +2,17 @@
 //! and structures (organisms that are fixed in place).
 use bevy::prelude::*;
 
-<<<<<<< HEAD
-use self::{organism_details::DetailsPlugin, structures::StructuresPlugin, units::UnitsPlugin};
-
-pub mod organism_details;
-pub mod structures;
-=======
 use crate::enum_iter::IterableEnum;
 
 use self::{
+    organism_details::DetailsPlugin,
     sessile::{fungi::FungiPlugin, plants::PlantsPlugin},
     units::UnitsPlugin,
 };
 
 pub mod life_cycles;
+pub mod organism_details;
 pub mod sessile;
->>>>>>> 830ac517
 pub mod units;
 
 /// All of the standard components of an [`Organism`]
@@ -31,17 +26,6 @@
     pub life_stage: S::LifeStage,
 }
 
-<<<<<<< HEAD
-/// An organism is a living component of the game ecosystem.
-#[derive(Bundle, Default)]
-pub struct OrganismBundle {
-    /// Defines the elements making up this organism.
-    pub composition: Composition,
-}
-
-/// Functionality related to organisms.
-#[derive(Debug)]
-=======
 /// A living part of the game ecosystem.
 #[derive(Component, Default)]
 pub struct Organism;
@@ -58,19 +42,13 @@
 }
 
 /// Controls the behavior of living organisms
->>>>>>> 830ac517
 pub struct OrganismPlugin;
 
 impl Plugin for OrganismPlugin {
     fn build(&self, app: &mut App) {
-<<<<<<< HEAD
-        app.add_plugin(StructuresPlugin)
+        app.add_plugin(PlantsPlugin)
+            .add_plugin(FungiPlugin)
             .add_plugin(UnitsPlugin)
             .add_plugin(DetailsPlugin);
-=======
-        app.add_plugin(PlantsPlugin)
-            .add_plugin(FungiPlugin)
-            .add_plugin(UnitsPlugin);
->>>>>>> 830ac517
     }
 }