//! Keep track of the mouse cursor in world space, and convert it into a tile position, if
//! available.
use bevy::{prelude::*, window::PrimaryWindow};
use bevy_mod_raycast::{DefaultRaycastingPlugin, RaycastMethod, RaycastSource, RaycastSystem};
use leafwing_input_manager::prelude::ActionState;

use super::{InteractionSystem, PlayerAction};
use crate::{
    asset_management::manifest::{Id, Structure, Terrain, Unit},
    simulation::geometry::TilePos,
<<<<<<< HEAD
    structures::ghost::Ghost,
=======
    structures::construction::Ghost,
    terrain::Terrain,
>>>>>>> 7a800989
};

/// Controls raycasting and cursor aethetics.
pub(super) struct CursorPlugin;

impl Plugin for CursorPlugin {
    fn build(&self, app: &mut App) {
        app.init_resource::<CursorPos>()
            .add_plugin(DefaultRaycastingPlugin::<Terrain>::default())
            .add_plugin(DefaultRaycastingPlugin::<Id<Structure>>::default())
            .add_plugin(DefaultRaycastingPlugin::<Id<Unit>>::default())
            .add_plugin(DefaultRaycastingPlugin::<Ghost>::default())
            .add_system(
                update_raycast_with_cursor
                    .before(RaycastSystem::BuildRays::<Terrain>)
                    .in_base_set(CoreSet::First),
            )
            .add_system(move_cursor_manually.in_base_set(CoreSet::PreUpdate))
            .add_system(
                update_cursor_pos
                    .in_set(InteractionSystem::ComputeCursorPos)
                    .after(InteractionSystem::MoveCamera),
            );
    }
}

/// The position of the mouse cursor and what it is hovering over.
#[derive(Resource, Default, Debug, Clone, Copy)]
pub(crate) struct CursorPos {
    /// The tile position that the cursor is over top of.
    tile_pos: Option<TilePos>,
    /// The screen position of the cursor.
    ///
    /// Measured from the top-left corner in logical units.
    screen_pos: Option<Vec2>,
    /// The first unit hit by a cursor raycast, if any.
    hovered_unit: Option<Entity>,
    /// The first structure hit by a cursor raycast, if any.
    hovered_structure: Option<Entity>,
    /// The first ghost hit by a cursor raycast, if any.
    hovered_ghost: Option<Entity>,
}

impl CursorPos {
    /// The position of the cursor in hex coordinates, if it is on the hex map.
    ///
    /// If the cursor is outside the map, this will return `None`.
    pub(crate) fn maybe_tile_pos(&self) -> Option<TilePos> {
        self.tile_pos
    }

    /// The position of the cursor on the screen, if available.
    pub(crate) fn maybe_screen_pos(&self) -> Option<Vec2> {
        self.screen_pos
    }

    /// The hovered unit, if available.
    pub(crate) fn maybe_unit(&self) -> Option<Entity> {
        self.hovered_unit
    }

    /// The hovered structure, if available.
    pub(crate) fn maybe_structure(&self) -> Option<Entity> {
        self.hovered_structure
    }

    /// The hovered ghost, if available.
    pub(crate) fn maybe_ghost(&self) -> Option<Entity> {
        self.hovered_ghost
    }
}

/// Updates the raycast with the cursor position
///
/// This system was adapted from <https://github.com/aevyrie/bevy_mod_raycast/blob/79012e4c7b12896ccfed09a129d163726d3a6516/examples/mouse_picking.rs#L45>
/// and used under the MIT License. Thanks!
fn update_raycast_with_cursor(
    mut cursor: EventReader<CursorMoved>,
    mut query: Query<
        (
            &mut RaycastSource<Terrain>,
            &mut RaycastSource<Id<Structure>>,
            &mut RaycastSource<Id<Unit>>,
            &mut RaycastSource<Ghost>,
        ),
        With<Camera>,
    >,
) {
    // Grab the most recent cursor event if it exists:
    let cursor_position = match cursor.iter().last() {
        Some(cursor_moved) => cursor_moved.position,
        None => return,
    };

    for (mut terrain_raycast, mut structure_raycast, mut unit_raycast, mut ghost_raycast) in
        query.iter_mut()
    {
        terrain_raycast.cast_method = RaycastMethod::Screenspace(cursor_position);
        structure_raycast.cast_method = RaycastMethod::Screenspace(cursor_position);
        unit_raycast.cast_method = RaycastMethod::Screenspace(cursor_position);
        ghost_raycast.cast_method = RaycastMethod::Screenspace(cursor_position);
    }
}

/// Updates the location of the cursor and what it is hovering over
fn update_cursor_pos(
    mut cursor_pos: ResMut<CursorPos>,
    camera_query: Query<
        (
            &mut RaycastSource<Terrain>,
            &mut RaycastSource<Id<Structure>>,
            &mut RaycastSource<Id<Unit>>,
            &mut RaycastSource<Ghost>,
        ),
        With<Camera>,
    >,
    terrain_query: Query<&TilePos, With<Id<Terrain>>>,
    structure_query: Query<Entity, With<Id<Structure>>>,
    unit_query: Query<Entity, With<Id<Unit>>>,
    ghost_query: Query<Entity, With<Ghost>>,
    mut cursor_moved_events: EventReader<CursorMoved>,
) {
    let (terrain_raycast, structure_raycast, unit_raycast, ghost_raycast) = camera_query.single();

    cursor_pos.tile_pos = if let Some((terrain_entity, _intersection_data)) =
        terrain_raycast.get_nearest_intersection()
    {
        terrain_query.get(terrain_entity).ok().copied()
    } else {
        None
    };

    cursor_pos.hovered_structure = if let Some((structure_entity, _intersection_data)) =
        structure_raycast.get_nearest_intersection()
    {
        structure_query.get(structure_entity).ok()
    } else {
        None
    };

    cursor_pos.hovered_unit =
        if let Some((unit_entity, _intersection_data)) = unit_raycast.get_nearest_intersection() {
            unit_query.get(unit_entity).ok()
        } else {
            None
        };

    cursor_pos.hovered_ghost = if let Some((ghost_entity, _intersection_data)) =
        ghost_raycast.get_nearest_intersection()
    {
        ghost_query.get(ghost_entity).ok()
    } else {
        None
    };

    if let Some(last_mouse_position) = cursor_moved_events.iter().last() {
        cursor_pos.screen_pos = Some(last_mouse_position.position);
    }
}

/// Moves the cursor on the screen, based on gamepad or keyboard inputs
fn move_cursor_manually(
    actions: Res<ActionState<PlayerAction>>,
    mut window_query: Query<(Entity, &mut Window), With<PrimaryWindow>>,
    mut cursor_moved_events: EventWriter<CursorMoved>,
) {
    /// Controls the sensitivity of cursor movement
    const CURSOR_SPEED: f32 = 2.0;

    if let Ok((primary_window_entity, mut primary_window)) = window_query.get_single_mut() {
        let maybe_cursor_pos = primary_window.cursor_position();

        if let Some(old_cursor_pos) = maybe_cursor_pos {
            if let Some(raw_delta) = actions.axis_pair(PlayerAction::MoveCursor) {
                let delta = raw_delta.xy() * CURSOR_SPEED;

                if delta != Vec2::ZERO {
                    let new_cursor_pos = old_cursor_pos + delta;
                    primary_window.set_cursor_position(Some(new_cursor_pos));
                    cursor_moved_events.send(CursorMoved {
                        window: primary_window_entity,
                        position: new_cursor_pos,
                    });
                }
            }
        }
    }
}<|MERGE_RESOLUTION|>--- conflicted
+++ resolved
@@ -8,12 +8,7 @@
 use crate::{
     asset_management::manifest::{Id, Structure, Terrain, Unit},
     simulation::geometry::TilePos,
-<<<<<<< HEAD
-    structures::ghost::Ghost,
-=======
     structures::construction::Ghost,
-    terrain::Terrain,
->>>>>>> 7a800989
 };
 
 /// Controls raycasting and cursor aethetics.
